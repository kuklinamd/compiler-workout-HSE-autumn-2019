--- conflicted
+++ resolved
@@ -86,9 +86,6 @@
    Take an environment, a stack machine program, and returns a pair --- the updated environment and the list
    of x86 instructions
 *)
-<<<<<<< HEAD
-let compile env code = failwith "Not yet implemented"
-=======
 
 let match_cmp_op = function
    | "<"  -> "a"
@@ -161,8 +158,6 @@
     let env, rest = compile env prog in
     (env, is @ rest)
 
->>>>>>> d600ebc2
-
 (* A set of strings *)           
 module S = Set.Make (String)
 
@@ -179,16 +174,6 @@
     (* allocates a fresh position on a symbolic stack *)
     method allocate =    
       let x, n =
-<<<<<<< HEAD
-	let rec allocate' = function
-	| []                            -> ebx     , 0
-	| (S n)::_                      -> S (n+1) , n+1
-	| (R n)::_ when n < num_of_regs -> R (n+1) , stack_slots
-        | (M _)::s                      -> allocate' s
-	| _                             -> S 0     , 1
-	in
-	allocate' stack
-=======
         let rec allocate' = function
         | []                            -> ebx     , 0
         | (S n)::_                      -> S (n+1) , n+1
@@ -196,7 +181,6 @@
         | _                             -> S 0     , 1
         in
         allocate' stack
->>>>>>> d600ebc2
       in
       x, {< stack_slots = max n stack_slots; stack = x::stack >}
 
